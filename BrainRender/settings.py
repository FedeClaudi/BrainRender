--- conflicted
+++ resolved
@@ -23,21 +23,5 @@
           os.mkdir(folders_paths[fld])
 
 
-<<<<<<< HEAD
-def update_folders(main_fld):
-  folders_paths = {}
-  folders_paths['main_fld'] = main_fld
-  folders_paths['connectivity_fld'] = os.path.join(folders_paths['main_fld'], "mouse_connectivity")
-  folders_paths['models_fld'] = "Meshes"
-  folders_paths['neurons_fld'] = os.path.join(folders_paths['main_fld'], "Mouse Light")
-  folders_paths['save_fld'] =  os.path.join(folders_paths['main_fld'], "fc_experiments_unionized")
-  folders_paths['rendered_scenes'] = os.path.join(folders_paths['main_fld'], "rendered_scenes")
-  folders_paths['manifest'] = os.path.join(folders_paths['connectivity_fld'], "manifest.json")
-  folders_paths['output_fld'] = os.path.join(folders_paths['main_fld'], "output")
-  return folders_paths
-
-
-=======
->>>>>>> 4ef0e3b4
 if __name__ == "__main__":
     make_folders(folders_paths)