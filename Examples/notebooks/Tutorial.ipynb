{
 "cells": [
  {
   "cell_type": "markdown",
   "metadata": {},
   "source": [
    "# brainrender Tutorial"
   ]
  },
  {
   "cell_type": "markdown",
   "metadata": {},
   "source": [
    "In this tutorial you will be shown the main functionalities of brainrender, but if you want to dive deeper into the various options available you can check out the other examples!"
   ]
  },
  {
   "cell_type": "code",
   "execution_count": null,
   "metadata": {},
   "outputs": [],
   "source": [
    "# We begin by adding the current path to sys.path to make sure that the imports work correctly\n",
    "import sys\n",
    "sys.path.append('../')\n",
    "import os\n",
    "\n",
    "# Set up VTKPLOTTER to work in Jupyter notebooks\n",
    "from vtkplotter import *\n",
    "\n",
    "\n",
    "# Imports from brainrender\n",
    "from brainrender.scene import Scene\n",
<<<<<<< HEAD
    "from brainrender.atlases.aba import ABA\n",
    "\n",
    "# Before populating the scene, we need to change the current working directory to the parent folder, \n",
    "# then we are ready to start!\n",
    "os.chdir(os.path.normpath(os.path.join(os.getcwd(), os.pardir)))"
=======
    "from brainrender.Utils.ABA.connectome import ABA\n"
>>>>>>> 06958550
   ]
  },
  {
   "cell_type": "markdown",
   "metadata": {},
   "source": [
    "### Rendering brain regions\n",
    "To add brain regions to our scene, we can use the \"add_brain_regions\" function. \n",
    "To spicy which brain regions to render, we pass a list of strings, each of which is the acronym that corresponds to the brain region of interest.\n",
    "\n",
    "When you're rendering a brain region for the first time, brainrender will download the corresponding .obj file from the Allen API and stores it in the Data folder. Note: this requires an internet connection."
   ]
  },
  {
   "cell_type": "code",
   "execution_count": null,
   "metadata": {},
   "outputs": [],
   "source": [
    "\"\"\"\n",
    "    Brain render allows for the creation of a \"scene\" in which to render a \n",
    "    number of 3d objects (e.g. brain structures, neurons reconstructions etc.)\n",
    "    so we first need to import the class Scene and create an instance of it, \n",
    "    then we can add objects (\"actors\") to it. \n",
    "\"\"\"\n",
    "\n",
    "# Let's create our first scene!\n",
    "tutorial_scene = Scene(jupyter=True)"
   ]
  },
  {
   "cell_type": "code",
   "execution_count": null,
   "metadata": {},
   "outputs": [],
   "source": [
    "    tutorial_scene.add_brain_regions(['MOs', 'MOp'], colors='red') # Add brain regions to the scene\n",
    "# brainrender will download a .obj file the first you render a region\n"
   ]
  },
  {
   "cell_type": "code",
   "execution_count": null,
   "metadata": {},
   "outputs": [],
   "source": [
    "# This will render the scene in a new window. \n",
    "# Press 'Esc' to close it.\n",
    "tutorial_scene.render() # in jupyter this prepares the rendering but the scene won't render yet\n",
    "\n",
    "\n",
    "# You need to render the scene in a separate jupyter notebook\n",
    "vp = Plotter(axes=0)\n",
    "vp.show(tutorial_scene.get_actors())"
   ]
  },
  {
   "cell_type": "markdown",
   "metadata": {},
   "source": [
    "To know which brain structures are supported and what their acronyms here, you can print the list\n",
    "of available structures:"
   ]
  },
  {
   "cell_type": "code",
   "execution_count": null,
   "metadata": {},
   "outputs": [],
   "source": [
    "tutorial_scene.print_structures()"
   ]
  },
  {
   "cell_type": "code",
   "execution_count": null,
   "metadata": {},
   "outputs": [],
   "source": [
    "# we can also render multiple brain regions and only color the ones we are interested:\n",
    "# create a new scene\n",
    "tutorial_scene = Scene(jupyter=True)\n",
    "# display multiple regions and color the \"VIP\" regions\n",
    "tutorial_scene.add_brain_regions(['CA1', 'ZI', 'MOs'], colors='green', VIP_regions=['MOs'], VIP_color='red') \n",
    "tutorial_scene.render()\n",
    "\n",
    "vp = Plotter(axes=0)\n",
    "vp.show(tutorial_scene.get_actors())"
   ]
  },
  {
   "cell_type": "markdown",
   "metadata": {},
   "source": [
    "# Rendering neurons\n",
    "brainrender let's you render neurons reconstructed by the Mouse Light project from Janelia. \n",
    "If you have already downloaded neurons data from the Neurons Browser, go ahead and use the .json or .swc files you've got directly in brainrender. Otherwise, brainrender also let's you download the data directly (see Neurons example).\n",
    "\n",
    "You can find a couple example files in \"Examples/example_files\" to get you started,\n"
   ]
  },
  {
   "cell_type": "code",
   "execution_count": null,
   "metadata": {},
   "outputs": [],
   "source": [
    "# Get the filepath of the JSON file\n",
    "neurons_file = \"Examples/example_files/one_neuron.json\"\n",
    "\n",
    "# Get the Mouse Light data loader function\n",
    "from brainrender.Utils.parsers.mouselight import NeuronsParser"
   ]
  },
  {
   "cell_type": "markdown",
   "metadata": {},
   "source": [
    "When rendering neurons you have many options to choose how to color them. For more detailes check out the example on Neurons."
   ]
  },
  {
   "cell_type": "code",
   "execution_count": null,
   "metadata": {},
   "outputs": [],
   "source": [
    "# Create the actors for the neurons to render\n",
    "tutorial_scene = Scene(jupyter=True)\n",
    "parser = NeuronsParser(scene=tutorial_scene, \n",
    "                            color_neurites=True, axon_color=\"antiquewhite\", \n",
    "                            soma_color=\"darkgoldenrod\", dendrites_color=\"firebrick\")\n",
    "neurons, _ = parser.render_neurons(neurons_file)\n"
   ]
  },
  {
   "cell_type": "code",
   "execution_count": null,
   "metadata": {},
   "outputs": [],
   "source": [
    "# then use the \"add_neurons\" function  to add the neurons to the scene (and don't forget to render it!)\n",
    "tutorial_scene.add_neurons(neurons)\n",
    "tutorial_scene.render()\n",
    "\n",
    "vp = Plotter(axes=0)\n",
    "vp.show(tutorial_scene.get_actors())"
   ]
  },
  {
   "cell_type": "code",
   "execution_count": null,
   "metadata": {},
   "outputs": [],
   "source": [
    "# And you can show neurons and brain structures in the same scene to get a better understanding of where these beautiful axons go:\n",
    "tutorial_scene = Scene(jupyter=True)\n",
    "tutorial_scene.add_neurons(neurons)\n",
    "tutorial_scene.add_brain_regions(['ZI'], colors='white', alpha=0.5) # add the ZonaIncerta to our scene\n",
    "tutorial_scene.render()\n",
    "\n",
    "vp = Plotter(axes=0)\n",
    "vp.show(tutorial_scene.get_actors())"
   ]
  },
  {
   "cell_type": "markdown",
   "metadata": {},
   "source": [
    "The results should look something like this (here for the visual cortex):\n",
    "<img src=\"../Docs/Media/neuron.png\" width=\"600\" height=\"350\">"
   ]
  },
  {
   "cell_type": "markdown",
   "metadata": {},
   "source": [
    "### Rendering connectivity data\n",
    "brainrender can be used to render tractography data downloaded from the Allen Brain Atlas mouse Connectome Database.\n",
    "These data show afferent projections to a point of interest. \n",
    "Given a brain region of interest, we can download data from experiments whose injections showed projections to our brain region. Then we can render these projections in 3D"
   ]
  },
  {
   "cell_type": "code",
   "execution_count": null,
   "metadata": {},
   "outputs": [],
   "source": [
    "# This kind of interctions with the Allen Brain Atlas datasets are handled by the class called ABA\n",
    "from brainrender.atlases.aba import ABA\n",
    "analyzer = ABA()\n",
    "tutorial_scene = Scene(jupyter=True)\n"
   ]
  },
  {
   "cell_type": "code",
   "execution_count": null,
   "metadata": {},
   "outputs": [],
   "source": [
    "# Get the projections to the Zona Incerta\n",
    "# First, get a point within the zona incerta\n",
    "p0 = tutorial_scene.get_region_CenterOfMass(\"ZI\")\n",
    "# Then, use these coordinates to fetch tractography data\n",
    "tract = analyzer.get_projection_tracts_to_target(p0=p0) # <- this might take a few seconds."
   ]
  },
  {
   "cell_type": "code",
   "execution_count": null,
   "metadata": {},
   "outputs": [],
   "source": [
    "# create a new scene. Add the projections, the mesh for the ZI and render the scene. \n",
    "tutorial_scene.add_brain_regions(['ZI'], colors='red', alpha=.5) # add the PAG to our scene\n",
    "tutorial_scene.add_tractography(tract, display_injection_structure=False, color_by=\"region\")\n",
    "tutorial_scene.render()\n",
    "\n",
    "vp = Plotter(axes=0)\n",
    "vp.show(tutorial_scene.get_actors())"
   ]
  },
  {
   "cell_type": "markdown",
   "metadata": {},
   "source": [
    "The results should look something like this (here for the visual cortex):\n",
    "<img src=\"https://raw.githubusercontent.com/BrancoLab/BrainRender/master/Docs/Media/tractography.png\" width=\"600\" height=\"350\">\n",
    "\n",
    "### Rendering streamlines.\n",
    "brainrender also lets you visualize efferent projections from a region of interest as streamlines.\n",
    "Head over to the streamlines tutorial to see how to render streamlines data. \n",
    "<img src=\"https://raw.githubusercontent.com/BrancoLab/BrainRender/master/Docs/Media/streamlines2.png\" width=\"600\" height=\"350\">\n",
    "\n"
   ]
  },
  {
   "cell_type": "markdown",
   "metadata": {},
   "source": [
    "Don't forget to check the other examples to lear more about how to use brainrender to make amazing 3D renderings!\n",
    "Also, you can find a list of variables you can play around with in brainrender.variables.py\n",
    "Playing around with these variables will allow you to make the rendering look exactly how you want them to be."
   ]
  }
 ],
 "metadata": {
  "file_extension": ".py",
  "kernelspec": {
   "display_name": "Python 3",
   "language": "python",
   "name": "python3"
  },
  "language_info": {
   "codemirror_mode": {
    "name": "ipython",
    "version": 3
   },
   "file_extension": ".py",
   "mimetype": "text/x-python",
   "name": "python",
   "nbconvert_exporter": "python",
   "pygments_lexer": "ipython3",
   "version": "3.7.5"
  },
  "mimetype": "text/x-python",
  "name": "python",
  "npconvert_exporter": "python",
  "pygments_lexer": "ipython3",
  "version": 3
 },
 "nbformat": 4,
 "nbformat_minor": 2
}<|MERGE_RESOLUTION|>--- conflicted
+++ resolved
@@ -31,15 +31,7 @@
     "\n",
     "# Imports from brainrender\n",
     "from brainrender.scene import Scene\n",
-<<<<<<< HEAD
-    "from brainrender.atlases.aba import ABA\n",
-    "\n",
-    "# Before populating the scene, we need to change the current working directory to the parent folder, \n",
-    "# then we are ready to start!\n",
-    "os.chdir(os.path.normpath(os.path.join(os.getcwd(), os.pardir)))"
-=======
     "from brainrender.Utils.ABA.connectome import ABA\n"
->>>>>>> 06958550
    ]
   },
   {
