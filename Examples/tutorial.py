--- conflicted
+++ resolved
@@ -9,14 +9,13 @@
     More advanced tutorials can be found in other Examples/*.py files. 
 """
 
-<<<<<<< HEAD
-# ! ADD HOW TO SET UP FOLDER STRUCTURE FIRST (see also UserGuide.md)
-=======
 # Set up folders
 from BrainRender.Utils.data_io import update_folders
+
+# The following folder is the location where downloaded data are stored. 
+# i.e. a suitable location would be somewhere like: /path/to/userDirectory/BrainRenderCache
 main_folder = "path to your folder"
 update_folders(main_folder)
->>>>>>> 4ef0e3b4
 
 # Brain render allows for the creation of a "scene" in which to render a number of 3d objects (e.g. brain structures, neurons reconstructions etc.)
 # so we first need to import the class Scene and create an instance to it, then we can add stuff to it. 
