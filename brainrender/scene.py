import numpy as np
import os
import random
from vtkplotter import Plotter, shapes, ProgressBar, show, settings, screenshot, importWindow, interactive
from tqdm import tqdm
import pandas as pd
from functools import partial
from pathlib import Path
import datetime

from brainrender.colors import check_colors, get_n_shades_of, get_random_colors
from brainrender import DEFAULT_VIP_REGIONS, DEFAULT_VIP_COLOR, DISPLAY_INSET, DISPLAY_ROOT, WHOLE_SCREEN
from brainrender import SHOW_AXES, WINDOW_POS, BACKGROUND_COLOR, ROOT_ALPHA, DEFAULT_STRUCTURE_ALPHA
from brainrender import DEFAULT_STRUCTURE_COLOR, TRACT_DEFAULT_COLOR, VERBOSE, TRACTO_ALPHA
from brainrender import INJECTION_VOLUME_SIZE, TRACTO_RADIUS, TRACTO_RES, ROOT_COLOR
from brainrender import INJECTION_DEFAULT_COLOR, HDF_SUFFIXES, DEFAULT_HDF_KEY, SHADER_STYLE
from brainrender import INTERACTIVE_MSG

from brainrender.Utils.ABA.connectome import ABA
from brainrender.Utils.data_io import load_volume_file
from brainrender.Utils.data_manipulation import get_coords, flatten_list, is_any_item_in_list, mirror_actor_at_point
from brainrender.Utils import actors_funcs

from brainrender.Utils.parsers.mouselight import NeuronsParser, edit_neurons
from brainrender.Utils.parsers.streamlines import parse_streamline

from brainrender.Utils.image import image_to_surface


class Scene(ABA):  # subclass brain render to have acces to structure trees
    """
        The code below aims to create a scene to which actors can be added or removed, changed etc..
        It also facilitates the interaction with the scene (e.g. moving the camera) and the creation of
        snapshots or animated videos.
        The class Scene is based on the Plotter class of Vtkplotter: https://github.com/marcomusy/vtkplotter/blob/master/vtkplotter/plotter.py
        and other classes within the same package.
    """
    VIP_regions = DEFAULT_VIP_REGIONS
    VIP_color = DEFAULT_VIP_COLOR

    ignore_regions = ['retina', 'brain', 'fiber tracts', 'grey']

    camera_params = {"viewup": [0.25, -1, 0]}
    video_camera_params = {"viewup": [0, -1, 0]}

    def __init__(self, brain_regions=None, regions_aba_color=False,
                    neurons=None, tracts=None, add_root=None, verbose=True, jupyter=False,
                    display_inset=None, base_dir=None, add_screenshot_button=False, **kwargs):
        """
            Creates and manages a Plotter instance

            :param brain_regions: list of brain regions acronyms to be added to the rendered scene (default value None)
            :param regions_aba_color: if True, use the Allen Brain Atlas regions colors (default value None)
            :param neurons: path to JSON or SWC file with data of neurons to be rendered [or list of files] (default value None)
            :param tracts: list of JSON files with tractography data to be rendered (default value None)
            :param add_root: if False a rendered outline of the whole brain is added to the scene (default value None)
            :param verbose: if False less feedback is printed to screen (default value True)
            :param jupyter: when using brainrender in Jupyter notebooks, this should be set to True (default value False)
            :param display_insert: if False the inset displaying the brain's outline is not rendered (but the root is added to the scene) (default value None)
            :param base_dir: path to directory to use for saving data (default value None)
            :param add_screenshot_button: if True a button is added to the scene to take screenshots of rendered data (default value None)
            :param kwargs: can be used to pass path to individual data folders. See brainrender/Utils/paths_manager.py
        """
        ABA.__init__(self, base_dir=base_dir, **kwargs)

        self.verbose = verbose
        self.regions_aba_color = regions_aba_color
        self.jupyter = jupyter

        if display_inset is None:
            self.display_inset = DISPLAY_INSET
        else:
            self.display_inset = display_inset

        if add_root is None:
            add_root = DISPLAY_ROOT

        # Create camera and plotter
        if WHOLE_SCREEN:
            sz = "full"
        else:
            sz = "auto"

        if SHOW_AXES:
            axes = 4
        else:
            axes = 0

        self.plotter = Plotter(axes=axes, size=sz, pos=WINDOW_POS, bg=BACKGROUND_COLOR)
        self.actors = {"regions":{}, "tracts":[], "neurons":[], "root":None, "injection_sites":[], "others":[]}
        self._actors = None # store a copy of the actors when manipulations like slicing are done

        if brain_regions is not None:
            self.add_brain_regions(brain_regions)

        if neurons is not None:
            self.add_neurons(neurons)

        if tracts is not None:
            self.add_tractography(tracts)

        if add_root:
            self.add_root(render=True)
        else:
            self.root = None

        self.add_screenshot_button_arg = add_screenshot_button

        self.rotated = False  # the first time the scene is rendered it must be rotated, the following times it must not be rotated
        self.inset = None  # the first time the scene is rendered create and store the inset here
        self.slider_actors = None # list to hold actors to be affected by opacity slider
        self.is_rendered = False # keep track of if the scene has already been rendered

    ####### UTILS
    def check_obj_file(self, structure, obj_file):
        """
        If the .obj file for a brain region hasn't been downloaded already, this function downloads it and saves it.

        :param structure: string, acronym of brain region
        :param obj_file: path to .obj file to save downloaded data.

        """
        # checks if the obj file has been downloaded already, if not it takes care of downloading it
        if not os.path.isfile(obj_file):
            try:
                self.space.download_structure_mesh(structure_id = structure["id"],
                                                    ccf_version ="annotation/ccf_2017",
                                                    file_name=obj_file)
                return True
            except:
                print("Could not get mesh for: {}".format(obj_file))
                return False
        else: return True

    @staticmethod
    def check_region(region):
        """
        Check that the string passed is a valid brain region name.

        :param region: string, acronym of a brain region according to the Allen Brain Atlas.

        """
        if not isinstance(region, int) and not isinstance(region, str):
            raise ValueError("region must be a list, integer or string, not: {}".format(type(region)))
        else:
            return True

    def get_region_color(self, regions):
        """
        Gets the RGB color of a brain region from the Allen Brain Atlas.

        :param regions:  list of regions acronyms.

        """
        if not isinstance(regions, list):
            return self.structure_tree.get_structures_by_acronym([regions])[0]['rgb_triplet']
        else:
            return [self.structure_tree.get_structures_by_acronym([r])[0]['rgb_triplet'] for r in regions]

    def get_structure_parent(self, acronyms):
        """
        Gets the parent of a brain region (or list of regions) from the hierarchical structure of the
        Allen Brain Atals.

        :param acronyms: list of acronyms of brain regions.

        """
        if not isinstance(acronyms, list):
            self.check_region(acronyms)
            s = self.structure_tree.get_structures_by_acronym([acronyms])[0]
            if s['id'] in self.structures.id.values:
                return s
            else:
                return self.get_structure_ancestors(s['acronym']).iloc[-1]
        else:
            parents = []
            for region in acronyms:
                self.check_region(region)
                s = self.structure_tree.get_structures_by_acronym(acronyms)[0]

                if s['id'] in self.structures.id.values:
                    parents.append(s)
                parents.append(self.get_structure_ancestors(s['acronym']).iloc[-1])
            return parents

    def get_structure_childrens(self, acronyms):
        """
        Gets the children of a brain region (or list of regions) from the hierarchical structure of the
        Allen Brain Atals.

        :param acronyms:  list of acronyms of brain regions.

        """
        raise NotImplementedError()

    def _get_structure_mesh(self, acronym, plotter=None,  **kwargs):
        """
        Fetches the mesh for a brain region from the ALlen Brain Atlas SDK.

        :param acronym: string, acronym of brain region
        :param plotter:  Optional. Use a vtk plotter different from the scene's default one (Default value = None)
        :param **kwargs:

        """
        if plotter is None:
            plotter = self.plotter

        structure = self.structure_tree.get_structures_by_acronym([acronym])[0]
        obj_path = os.path.join(self.mouse_meshes, "{}.obj".format(acronym))

        if self.check_obj_file(structure, obj_path):
            mesh = plotter.load(obj_path, **kwargs)
            return mesh
        else:
            return None

    def get_region_CenterOfMass(self, regions, unilateral=True, hemisphere="right"):
        """
        Get the center of mass of the 3d mesh of one or multiple brain regions.

        :param regions: str, list of brain regions acronyms
        :param unilateral: bool, if True, the CoM is relative to one hemisphere (Default value = True)
        :param hemisphere: str, if unilteral=True, specifies which hemisphere to use ['left' or 'right'] (Default value = "right")
        :returns: coms = {list, dict} -- [if only one regions is passed, then just returns the CoM coordinates for that region.
                                If a list is passed then a dictionary is returned. ]

        """

        if not isinstance(regions, list):
            # load mesh corresponding to brain region
            if unilateral:
                mesh = self.get_region_unilateral(regions, hemisphere="left")
            else:
                mesh = self._get_structure_mesh(regions)

            if unilateral and hemisphere.lower() == 'right':
                if self.root is None:
                    self.add_root(render=False)
                return list(np.array(get_coords([np.int(x) for x in mesh.centerOfMass()], mirror=self.root_center[2])).astype(np.int32))
            else:
                return [np.int(x) for x in mesh.centerOfMass()]
        else:
            coms = {}
            for region in regions:
                if unilateral:
                    mesh = self.get_region_unilateral(region, hemisphere="left")
                else:
                    mesh = self._get_structure_mesh(region)
                coms[region] = [np.int(x) for x in mesh.centerOfMass()]
            return coms

    def get_n_rando_points_in_region(self, region, N):
        """
        Gets N random points inside (or on the surface) of the mesh defining a brain region.

        :param region: str, acronym of the brain region.
        :param N: int, number of points to return.

        """
        if region not in self.actors['regions']:
            raise ValueError("Region {} needs to be rendered first.".format(region))

        region_mesh = self.actors['regions'][region]
        region_bounds = region_mesh.bounds()

        X = np.random.randint(region_bounds[0], region_bounds[1], size=10000)
        Y = np.random.randint(region_bounds[2], region_bounds[3], size=10000)
        Z = np.random.randint(region_bounds[4], region_bounds[5], size=10000)
        pts = [[x, y, z] for x, y, z in zip(X, Y, Z)]

        ipts = region_mesh.insidePoints(pts)
        return random.choices(ipts, k=N)

    def get_region_unilateral(self, region, hemisphere="both", color=None, alpha=None):
        """
        Regions meshes are loaded with both hemispheres' meshes by default.
        This function splits them in two.

        :param region: str, actors of brain region
        :param hemisphere: str, which hemisphere to return ['left', 'right' or 'both'] (Default value = "both")
        :param color: color of each side's mesh. (Default value = None)
        :param alpha: transparency of each side's mesh.  (Default value = None)

        """
        if color is None: color = ROOT_COLOR
        if alpha is None: alpha = ROOT_ALPHA
        bilateralmesh = self._get_structure_mesh(region, c=color, alpha=alpha)


        com = bilateralmesh.centerOfMass()   # this will always give a point that is on the midline
<<<<<<< HEAD
        cut = bilateralmesh.cutWithPlane(origin=com, normal=(0, 0, 1))

        right = bilateralmesh.cutWithPlane( origin=com, normal=(0, 0, 1))
        
=======
        bilateralmesh.cutWithPlane(showcut=True, origin=com, normal=(0, 0, 1))

        right = bilateralmesh.cutWithPlane(showcut=False, origin=com, normal=(0, 0, 1))

>>>>>>> e1ceada1
        # left is the mirror right # WIP
        com = self.get_region_CenterOfMass('root', unilateral=False)[2]
        left = mirror_actor_at_point(right.clone(), com, axis='x')

        if hemisphere == "both":
            return left, right
        elif hemisphere == "left":
            return left
        else:
            return right

    def _get_inset(self, **kwargs):
        """
        Handles the rendering of the inset showing the outline of the whole brain (root) in a corner of the scene.

        :param **kwargs:

        """
        if "plotter" in list(kwargs.keys()):
            self.add_root(render=False, **kwargs)

        if self.display_inset and self.inset is None:
            if self.root is None:
                self.add_root(render=False, **kwargs)
                self.inset = self.root.clone().scale(.5)
                self.root = None
                self.actors['root'] = None
            else:
                self.inset = self.root.clone().scale(.5)

            self.inset.alpha(1)
            self.plotter.showInset(self.inset, pos=(0.9,0.1))

    ###### ADD  and EDIT ACTORS TO SCENE
    def add_vtkactor(self, actor):
        """
        Add a vtk actor to the scene

        :param actor:

        """
        self.actors['others'].append(actor)

    def add_from_file(self, filepath, **kwargs):
        """
        Add data to the scene by loading them from a file. Should handle .obj, .vtk and .nii files.

        :param filepath: path to the file.
        :param **kwargs:

        """
        actor = load_volume_file(filepath, **kwargs)
        self.actors['others'].append(actor)
        return actor

    def add_root(self, render=True, **kwargs):
        """
        adds the root the scene

        :param render:  (Default value = True)
        :param **kwargs:

        """
        if not render:
            self.root = self._get_structure_mesh('root', c=ROOT_COLOR, alpha=0, **kwargs)
        else:
            self.root = self._get_structure_mesh('root', c=ROOT_COLOR, alpha=ROOT_ALPHA, **kwargs)

        # get the center of the root and the bounding box
        self.root_center = self.root.centerOfMass()
        self.root_bounds = {"x":self.root.xbounds(), "y":self.root.ybounds(), "z":self.root.zbounds()}

        if render:
            self.actors['root'] = self.root

        return self.root

    def add_brain_regions(self, brain_regions, VIP_regions=None, VIP_color=None,
                        colors=None, use_original_color=False, alpha=None, hemisphere=None, **kwargs):
        """
        Adds rendered brain regions with data from the Allen brain atlas. Many parameters can be passed to specify how the regions should be rendered.
        To treat a subset of the rendered regions, specify which regions are VIP. Use the kwargs to specify more detailes on how the regins should be rendered (e.g. wireframe look)

        :param brain_regions: str list of acronyms of brain regions
        :param VIP_regions: if a list of brain regions are passed, these are rendered differently compared to those in brain_regions (Default value = None)
        :param VIP_color: if passed, this color is used for the VIP regions (Default value = None)
        :param colors: str, color of rendered brian regions (Default value = None)
        :param use_original_color: bool, if True, the allen's default color for the region is used.  (Default value = False)
        :param alpha: float, transparency of the rendered brain regions (Default value = None)
        :param hemisphere: str (Default value = None)
        :param **kwargs:

        """

        if VIP_regions is None:
            VIP_regions = self.VIP_regions
        if VIP_color is None:
            VIP_color = self.VIP_color
        if alpha is None:
            _alpha = DEFAULT_STRUCTURE_ALPHA
        else: _alpha = alpha

        # check that we have a list
        if not isinstance(brain_regions, list):
            self.check_region(brain_regions)
            brain_regions = [brain_regions]

        # check the colors input is correct
        if colors is not None:
            if isinstance(colors[0], list):
                if not len(colors) == len(brain_regions): raise ValueError("when passing colors as a list, the number of colors must match the number of brain regions")
                for col in colors:
                    if not check_colors(col): raise ValueError("Invalide colors in input: {}".format(col))
            else:
                if not check_colors(colors): raise ValueError("Invalide colors in input: {}".format(colors))
                colors = [colors for i in range(len(brain_regions))]

        # loop over all brain regions
        for i, region in enumerate(brain_regions):
            self.check_region(region)

            # if it's an ID get the acronym
            if isinstance(region, int):
                region = self.structure_tree.get_region_by_id([region])[0]['acronym']

            if region in self.ignore_regions or region in list(self.actors['regions'].keys()): continue
            if self.verbose: print("Rendering: ({})".format(region))

            # get the structure and check if we need to download the object file
            structure = self.structure_tree.get_structures_by_acronym([region])[0]
            obj_file = os.path.join(self.mouse_meshes, "{}.obj".format(structure["acronym"]))

            if not self.check_obj_file(structure, obj_file):
                print("Could not render {}, maybe we couldn't get the mesh?".format(structure["acronym"]))
                continue

            # check which color to assign to the brain region
            if self.regions_aba_color or use_original_color:
                color = [x/255 for x in structure["rgb_triplet"]]
            else:
                if region in VIP_regions:
                    color = VIP_color
                else:
                    if colors is None:
                        color = DEFAULT_STRUCTURE_COLOR
                    elif isinstance(colors, list):
                        color = colors[i]
                    else: color = colors

            if region in VIP_regions:
                alpha = 1
            else:
                alpha = _alpha

            # Load the object file as a mesh and store the actor
            if hemisphere is not None:
                if hemisphere.lower() == "left" or hemisphere.lower() == "right":
                    obj = self.get_region_unilateral(structure["acronym"], hemisphere=hemisphere, color=color, alpha=alpha)
            else:
                obj = self.plotter.load(obj_file, c=color, alpha=alpha)

            actors_funcs.edit_actor(obj, **kwargs)

            self.actors["regions"][region] = obj

    def add_neurons(self, neurons, display_soma_region=False, soma_regions_kwargs=None,
                    display_axon_regions=False,
                    display_dendrites_regions=False, **kwargs):
        """
        Adds rendered morphological data of neurons reconstructions downloaded from the Mouse Light project at Janelia (or other sources). Can accept rendered neurons
        or a list of files to be parsed for rendering. Several arguments can be passed to specify how the neurons are rendered.

        :param neurons: str, list, dict. File(s) with neurons data or list of rendered neurons.
        :param display_soma_region: if True, the region in which the neuron's soma is located is rendered (Default value = False)
        :param soma_regions_kwargs: dict, specifies how the soma regions should be rendered (Default value = None)
        :param display_axon_regions: if True, the regions through which the axons go through are rendered (Default value = False)
        :param display_dendrites_regions: if True, the regions through which the dendrites go through are rendered  (Default value = False)
        :param **kwargs:
        """
        def runfile(parser, neuron_file, soma_regions_kwargs):
            """

            :param parser:
            :param neuron_file:
            :param soma_regions_kwargs:

            """
            neurons, regions = parser.render_neurons(neuron_file)
            self.actors["neurons"].extend(neurons)

            # add soma's brain reigons
            if soma_regions_kwargs is None:
                soma_regions_kwargs = {
                    "use_original_color":False,
                    "alpha":0.5
                }
            if display_soma_region:
                self.add_brain_regions(flatten_list([r['soma'] for r in regions]), **soma_regions_kwargs)
            if display_axon_regions:
                self.add_brain_regions(flatten_list([r['axon'] for r in regions]), **soma_regions_kwargs)
            if display_dendrites_regions:
                self.add_brain_regions(flatten_list([r['dendrites'] for r in regions]), **soma_regions_kwargs)

        if isinstance(neurons, str):
            if os.path.isfile(neurons):
                parser = NeuronsParser(scene=self, **kwargs)
                runfile(parser, neurons, soma_regions_kwargs)
            else:
                raise FileNotFoundError("The neuron file provided cannot be found: {}".format(neurons))
        elif isinstance(neurons, list):
            if not neurons:
                print("Didn't find any neuron to render.")
                return
            if not isinstance(neurons[0], str):
                neurons = edit_neurons(neurons, **kwargs)
                self.actors["neurons"].extend(neurons)
            else:
                # list of file paths
                if not os.path.isfile(neurons[0]): raise ValueError("Expected a list of file paths, got {} instead".format(neurons))
                parser = NeuronsParser(scene=self, **kwargs)

                print('\n')
                pb = ProgressBar(0, len(neurons), c="blue", ETA=1)
                for i in pb.range():
                    pb.print("Neuron {} of {}".format(i+1, len(neurons)))
                    runfile(parser, neurons[i], soma_regions_kwargs)
        else:
            if isinstance(neurons, dict):
                neurons = edit_neurons([neurons], **kwargs)
                self.actors["neurons"].extend(neurons)
            else:
                raise ValueError("the 'neurons' variable passed is neither a filepath nor a list of actors: {}".format(neurons))
        return neurons



    def edit_neurons(self, neurons=None, copy=False, **kwargs):

        """
        Edit neurons that have already been rendered. Change color, mirror them etc.

        :param neurons: list of neurons actors to edit, if None all neurons in the scene are edited (Default value = None)
        :param copy: if True, the neurons are copied first and then the copy is edited  (Default value = False)
        :param **kwargs:

        """
        only_soma = False
        if "mirror" in list(kwargs.keys()):
            if kwargs["mirror"] == "soma":
                only_soma = True
            mirror_coord = self.get_region_CenterOfMass('root', unilateral=False)[2]
        else:
            mirror_coord = None

        if neurons is None:
            neurons = self.actors["neurons"]
            if not copy:
                self.actors["neurons"] = []
        elif not isinstance(neurons, list):
            neurons = [neurons]

        if copy:
            copied_neurons = []
            for n in neurons:
                copied = {k:(a.clone() if not isinstance(a, (list, tuple)) and a is not None else []) for k,a in n.items()}
                copied_neurons.append(copied)
            neurons = copied_neurons

        edited_neurons = edit_neurons(neurons, mirror_coord=mirror_coord, only_soma=only_soma, **kwargs)
        self.actors["neurons"].extend(edited_neurons)

    def add_tractography(self, tractography, color=None, display_injection_structure=False,
                        display_onlyVIP_injection_structure=False, color_by="manual", others_alpha=1, verbose=True,
                        VIP_regions=[], VIP_color=None, others_color="white", include_all_inj_regions=False,
                        extract_region_from_inj_coords=False, display_injection_volume=True):
        """
        Renders tractography data and adds it to the scene. A subset of tractography data can receive special treatment using the  with VIP regions argument:
        if the injection site for the tractography data is in a VIP regions, this is colored differently.

        :param tractography: list of dictionaries with tractography data
        :param color: color of rendered tractography data

        :param display_injection_structure: Bool, if True the injection structure is rendered (Default value = False)
        :param display_onlyVIP_injection_structure: bool if true displays the injection structure only for VIP regions (Default value = False)
        :param color_by: str, specifies which criteria to use to color the tractography (Default value = "manual")
        :param others_alpha: float (Default value = 1)
        :param verbose: bool (Default value = True)
        :param VIP_regions: list of brain regions with VIP treatement (Default value = [])
        :param VIP_color: str, color to use for VIP data (Default value = None)
        :param others_color: str, color for not VIP data (Default value = "white")
        :param include_all_inj_regions: bool (Default value = False)
        :param extract_region_from_inj_coords: bool (Default value = False)
        :param display_injection_volume: float, if True a spehere is added to display the injection coordinates and volume (Default value = True)
        """

        # check argument
        if not isinstance(tractography, list):
            if isinstance(tractography, dict):
                tractography = [tractography]
            else:
                raise ValueError("the 'tractography' variable passed must be a list of dictionaries")
        else:
            if not isinstance(tractography[0], dict):
                raise ValueError("the 'tractography' variable passed must be a list of dictionaries")

        if not isinstance(VIP_regions, list):
            raise ValueError("VIP_regions should be a list of acronyms")

        # check coloring mode used and prepare a list COLORS to use for coloring stuff
        if color_by == "manual":
            # check color argument
            if color is None:
                color = TRACT_DEFAULT_COLOR
                COLORS = [color for i in range(len(tractography))]
            elif isinstance(color, list):
                if not len(color) == len(tractography):
                    raise ValueError("If a list of colors is passed, it must have the same number of items as the number of tractography traces")
                else:
                    for col in color:
                        if not check_colors(col): raise ValueError("Color variable passed to tractography is invalid: {}".format(col))

                    COLORS = color
            else:
                if not check_colors(color):
                    raise ValueError("Color variable passed to tractography is invalid: {}".format(color))
                else:
                    COLORS = [color for i in range(len(tractography))]

        elif color_by == "region":
            COLORS = [self.get_region_color(t['structure-abbrev']) for t in tractography]

        elif color_by == "target_region":
            if VIP_color is not None:
                if not check_colors(VIP_color) or not check_colors(others_color):
                    raise ValueError("Invalid VIP or other color passed")
                try:
                    if include_all_inj_regions:
                        COLORS = [VIP_color if is_any_item_in_list( [x['abbreviation'] for x in t['injection-structures']], VIP_regions)\
                            else others_color for t in tractography]
                    else:
                        COLORS = [VIP_color if t['structure-abbrev'] in VIP_regions else others_color for t in tractography]
                except:
                    raise ValueError("Something went wrong while getting colors for tractography")
            else:
                COLORS = [self.get_region_color(t['structure-abbrev']) if t['structure-abbrev'] in VIP_regions else others_color for t in tractography]
        else:
            raise ValueError("Unrecognised 'color_by' argument {}".format(color_by))

        # add actors to represent tractography data
        actors, structures_acronyms = [], []
        if VERBOSE and verbose:
            print("Structures found to be projecting to target: ")

        # Loop over injection experiments
        for i, (t, color) in enumerate(zip(tractography, COLORS)):
            # Use allen metadata
            if include_all_inj_regions:
                inj_structures = [x['abbreviation'] for x in t['injection-structures']]
            else:
                inj_structures = [self.get_structure_parent(t['structure-abbrev'])['acronym']]

            # show brain structures in which injections happened
            if display_injection_structure:
                if not is_any_item_in_list(inj_structures, list(self.actors['regions'].keys())):
                    if display_onlyVIP_injection_structure and is_any_item_in_list(inj_structures, VIP_regions):
                        self.add_brain_regions([t['structure-abbrev']], colors=color)
                    elif not display_onlyVIP_injection_structure:
                        self.add_brain_regions([t['structure-abbrev']], colors=color)

            if VERBOSE and verbose and not is_any_item_in_list(inj_structures, structures_acronyms):
                print("     -- ({})".format(t['structure-abbrev']))
                structures_acronyms.append(t['structure-abbrev'])

            # get tractography points and represent as list
            if color_by == "target_region" and not is_any_item_in_list(inj_structures, VIP_regions):
                alpha = others_alpha
            else:
                alpha = TRACTO_ALPHA

            if alpha == 0:
                continue # skip transparent ones

            # check if we need to manually check injection coords
            if extract_region_from_inj_coords:
                try:
                    region = self.get_structure_from_coordinates(t['injection-coordinates'])
                    if region is None: continue
                    inj_structures = [self.get_structure_parent(region['acronym'])['acronym']]
                except:
                    raise ValueError(self.get_structure_from_coordinates(t['injection-coordinates']))
                if inj_structures is None: continue
                elif isinstance(extract_region_from_inj_coords, list):
                    # check if injection coord are in one of the brain regions in list, otherwise skip
                    if not is_any_item_in_list(inj_structures, extract_region_from_inj_coords):
                        continue

            # represent injection site as sphere
            if display_injection_volume:
                actors.append(shapes.Sphere(pos=t['injection-coordinates'],
                                c=color, r=INJECTION_VOLUME_SIZE*t['injection-volume'], alpha=TRACTO_ALPHA))

            points = [p['coord'] for p in t['path']]
            actors.append(shapes.Tube(points, r=TRACTO_RADIUS, c=color, alpha=alpha, res=TRACTO_RES))

        self.actors['tracts'].extend(actors)

    def add_streamlines(self, sl_file, *args, colorby=None, color_each=False,  **kwargs):
        """
        Render streamline data downloaded from https://neuroinformatics.nl/HBP/allen-connectivity-viewer/streamline-downloader.html

        :param sl_file: path to JSON file with streamliens data [or list of files]
        :param colorby: str,  criteria for how to color the streamline data (Default value = None)
        :param color_each: bool, if True, the streamlines for each injection is colored differently (Default value = False)
        :param *args:
        :param **kwargs:

        """
        color = None
        if not color_each:
            if colorby is not None:
                try:
                    color = self.structure_tree.get_structures_by_acronym([colorby])[0]['rgb_triplet']
                    if "color" in kwargs.keys():
                        del kwargs["color"]
                except:
                    raise ValueError("Could not extract color for region: {}".format(colorby))
        else:
            if colorby is not None:
                color = kwargs.pop("color", None)
                try:
                    get_n_shades_of(color, 1)
                except:
                    raise ValueError("Invalide color argument: {}".format(color))

        if isinstance(sl_file, list):
            if isinstance(sl_file[0], (str, pd.DataFrame)): # we have a list of files to add
                for slf in tqdm(sl_file):
                    if not color_each:
                        if color is not None:
                            if isinstance(slf, str):
                                streamlines = parse_streamline(filepath=slf, *args, color=color, **kwargs)
                            else:
                                streamlines = parse_streamline(data=slf, *args, color=color, **kwargs)
                        else:
                            if isinstance(slf, str):
                                streamlines = parse_streamline(filepath=slf, *args, **kwargs)
                            else:
                                streamlines = parse_streamline(data=slf,  *args, **kwargs)
                    else:
                        if color is not None:
                            col = get_n_shades_of(color, 1)[0]
                        else:
                            col = get_random_colors(n_colors=1)
                        if isinstance(slf, str):
                            streamlines = parse_streamline(filepath=slf, color=col, *args, **kwargs)
                        else:
                            streamlines = parse_streamline(data= slf, color=col, *args, **kwargs)
                    self.actors['tracts'].extend(streamlines)
            else:
                raise ValueError("unrecognized argument sl_file: {}".format(sl_file))
        else:
            if not isinstance(sl_file, (str, pd.DataFrame)):
                raise ValueError("unrecognized argument sl_file: {}".format(sl_file))
            if not color_each:
                if isinstance(sl_file, str):
                    streamlines = parse_streamline(filepath=sl_file, *args,  **kwargs)
                else:
                    streamlines = parse_streamline(data=sl_file, *args,  **kwargs)
            else:
                if color is not None:
                    col = get_n_shades_of(color, 1)[0]
                else:
                    col = get_random_colors(n_colors=1)
                if isinstance(sl_file, str):
                    streamlines = parse_streamline(filepath=sl_file, color=col, *args, **kwargs)
                else:
                    streamlines = parse_streamline(data=sl_file, color=col, *args, **kwargs)
            self.actors['tracts'].extend(streamlines)

    def add_injection_sites(self, experiments, color=None):
        """
        Creates Spherse at the location of injections with a volume proportional to the injected volume

        :param experiments: list of dictionaries with tractography data
        :param color:  (Default value = None)

        """
        # check arguments
        if not isinstance(experiments, list):
            raise ValueError("experiments must be a list")
        if not isinstance(experiments[0], dict):
            raise ValueError("experiments should be a list of dictionaries")

        #c= cgeck color
        if color is None:
            color = INJECTION_DEFAULT_COLOR

        injection_sites = []
        for exp in experiments:
            injection_sites.append(shapes.Sphere(pos=(exp["injection_x"], exp["injection_y"], exp["injection_z"]),
                    r = INJECTION_VOLUME_SIZE*exp["injection_volume"]*3,
                    c=color
                    ))

        self.actors['injection_sites'].extend(injection_sites)

    def add_sphere_at_point(self, pos=[0, 0, 0], radius=100, color="black", alpha=1, **kwargs):
        """
        Adds a shere at a location specified by the user

        :param pos: list of x,y,z coordinates (Default value = [0, 0, 0])
        :param radius: int, radius of the sphere (Default value = 100)
        :param color: color of the sphere (Default value = "black")
        :param alpha: transparency of the sphere (Default value = 1)
        :param **kwargs:
        """
        sphere = shapes.Sphere(pos=pos, r=radius, c=color, alpha=alpha, **kwargs)
        self.actors['others'].append(sphere)
        return sphere

    def add_cells_from_file(self, filepath, hdf_key=None, color="red",
                            radius=25, res=3, alpha=1):
        """
        Load location of cells from a file (csv and HDF) and render as spheres aligned to the root mesh.

        :param filepath: str path to file
        :param hdf_key: str (Default value = None)
        :param color: str, color of spheres used to render the cells (Default value = "red")
        :param radius: int, radius of spheres used to render the cells (Default value = 25)
        :param res: int, resolution of spheres used to render the cells (Default value = 3)
        :param alpha: float, transparency of spheres used to render the cells (Default value = 1)

        """
        csv_suffix = ".csv"
        supported_formats = HDF_SUFFIXES + [csv_suffix]

        #  check that the filepath makes sense
        filepath = Path(filepath)
        if not filepath.exists():
            raise FileNotFoundError(filepath)

        # check that the file is of the supported types
        if filepath.suffix in supported_formats:
            # parse file and load cell locations
            if filepath.suffix in HDF_SUFFIXES:
                if hdf_key is None:
                    hdf_key = DEFAULT_HDF_KEY
                try:
                    cells = pd.read_hdf(filepath, key=hdf_key)
                except TypeError:
                    if hdf_key == DEFAULT_HDF_KEY:
                        raise ValueError(
                            f"The default identifier: {DEFAULT_HDF_KEY} "
                            f"cannot be found in the hdf file. Please supply "
                            f"a key using 'scene.add_cells_from_file(filepath, "
                            f"hdf_key='key'")
                    else:
                        raise ValueError(
                            f"The key: {hdf_key} cannot be found in the hdf "
                            f"file. Please check the correct identifer.")
            elif filepath.suffix == csv_suffix:
                cells = pd.read_csv(filepath)
            self.add_cells(cells, color=color, radius=radius, res=res,
                           alpha=alpha)

        elif filepath.suffix == ".pkl":
            cells = pd.read_picle(filepath)
            self.add_cells(cells, color=color, radius=radius, res=res,
                           alpha=alpha)
        else:
            raise NotImplementedError(
                f"File format: {filepath.suffix} is not currently supported. "
                f"Please use one of: {supported_formats}")

    def add_cells(self, coords, color="red", radius=25, res=3, alpha=1):
        """
        Renders cells given their coordinates as a collection of spheres.

        :param coords: pandas dataframe with x,y,z coordinates
        :param color: str, color of spheres used to render the cells (Default value = "red")
        :param radius: int, radius of spheres used to render the cells (Default value = 25)
        :param res: int, resolution of spheres used to render the cells (Default value = 3)
        :param alpha: float, transparency of spheres used to render the cells (Default value = 1)

        """
        if isinstance(coords, pd.DataFrame):
            coords = [[x, y, z] for x,y,z in zip(coords['x'].values, coords['y'].values, coords['z'].values)]
        else:
            raise ValueError("Unrecognized argument for cell coordinates")

        spheres = shapes.Spheres(coords, c=color, r=radius, res=res, alpha=alpha)
        self.actors['others'].append(spheres)
        print("Added {} cells to the scene".format(len(coords)))

    def add_image(self, image_file_path, color=None, alpha=None,
                  obj_file_path=None, voxel_size=1, orientation="saggital",
                  invert_axes=None, extension=".obj", step_size=2,
                  keep_obj_file=True, overwrite='use', smooth=True):

        """
        Loads a 3d image and processes it to extract mesh coordinates. Mesh coordinates are extracted with
        a fast marching algorithm and saved to a .obj file. This file is then used to render the mesh.

        :param image_file_path: str
        :param color: str (Default value = None)
        :param alpha: int (Default value = None)
        :param obj_file_path: str (Default value = None)
        :param voxel_size: float (Default value = 1)
        :param orientation: str (Default value = "saggital")
        :param invert_axes: tuple (Default value = None)
        :param extension: str (Default value = ".obj")
        :param step_size: int (Default value = 2)
        :param keep_obj_file: bool (Default value = True)
        :param overwrite: str (Default value = 'use')
        :param overwrite: if a (Default value = 'use')
        :param smooth: bool (Default value = True)

        """

        # Check args
        if color is None: color = get_random_colors() # get a random color

        if alpha is None:
            alpha = DEFAULT_STRUCTURE_ALPHA

        if obj_file_path is None:
            obj_file_path = os.path.splitext(image_file_path)[0] + extension

        if os.path.exists(obj_file_path):
            if overwrite == "use":
                print("Found a .obj file that matches your input data. Rendering that instead.")
                print("If you would like to change this behaviour, change the 'overwrite' argument.")
            elif overwrite == "overwrite":
                print("Found a .obj file that matches your input data. Overriding it.")
                print("If you would like to change this behaviour, change the 'overwrite' argument.")
                # Process the image and save as .obj file
                image_to_surface(image_file_path, obj_file_path, voxel_size=voxel_size,
                                orientation=orientation, invert_axes=invert_axes,
                                step_size=step_size)
            elif overwrite == "catch":
                raise FileExistsError("The .obj file exists alread, to overwrite change the 'overwrite' argument.")
            else:
                raise ValueError("Unrecognized value for argument overwrite: {}".format(overwrite))
        else:
            print(f"Converting file: {image_file_path} to surface")
            image_to_surface(image_file_path, obj_file_path,
                             voxel_size=voxel_size,
                             orientation=orientation, invert_axes=invert_axes,
                             step_size=step_size)


        # render obj file, smooth and clean up.
        actor = self.add_from_file(obj_file_path, c=color, alpha=alpha)

        if smooth:
            actors_funcs.smooth(actor)

        if not keep_obj_file:
            os.remove(obj_file_path)

    def edit_actors(self, actors, **kwargs):
        """
        edits a list of actors (e.g. render as wireframe or solid)
        :param actors: list of actors
        :param **kwargs:

        """
        if not isinstance(actors, list):
            actors = list(actors)

        for actor in actors:
            actors_funcs.edit_actor(actor, **kwargs)

    ####### MANIPULATE SCENE
    def add_screenshot_button(self):
        """
        Adds a button that can be used to take a screenshot of the rendered scene.
        """
        button_func = partial(self._take_screenshot, self.output_screenshots)

        self.plotter.addButton(
            button_func,
            pos=(0.125, 0.95),  # x,y fraction from bottom left corner
            states=["Screenshot"],
            c=["white"],
            bc=["darkgray"],
            font="courier",
            size=18,
            bold=True,
            italic=False,
        )

    @staticmethod
    def slider_func(scene, widget, event):
        """
        Function used to handle slider widget
        """
        # function used to change the transparency of meshes according to slider value (see self.add_slider())
        value = widget.GetRepresentation().GetValue()
        for actor in scene.slider_actors:
            actor.alpha(value)

    def add_slider(self, brain_regions=None, actors=None):
        """
        Creates a slider in the scene that can be used to adjust the transparency of select actors.
        Actors can be passed directly to add_slider or added in a second moment using add_actors_to_slider.

        :param brain_regions: List of strings with acronyms of brain regions to be added to the slider (Default value = None)
        :param actors: list of vtk plotter actors to be added to the slider (Default value = None)

        """
        # Add actors to slider function
        self.add_actors_to_slider(brain_regions=brain_regions, actors=actors)

        # create slider function
        sfunc = partial(self.slider_func, self)

        # Create slider
        self.plotter.addSlider2D(
            sfunc,
            xmin=0.01,
            xmax=0.99,
            value=0.5,
            pos=4,
            title="opacity")

    def add_actors_to_slider(self,  brain_regions=None, actors=None):
        """
        Adds actors to the list of actors whose transparency is affected by the slider.

        :param brain_regions:  (Default value = None)
        :param actors:  (Default value = None)

        """
        if self.slider_actors is None:
            # parse arguments
            if actors is None:
                self.slider_actors = [] # this list will store all actors that will be affected by the slider value
            else:
                self.slider_actors = list(actors)
        else:
            if actors is not None:
                self.slider_actors.extend(list(actors))

        # Get actors that will have to be changed by the slider
        if brain_regions is not None:
            if not isinstance(brain_regions,list): brain_regions = list(brain_regions)
            if 'root' in brain_regions:
                self.slider_actors.append(self.actors['root'])
                brain_regions.pop(brain_regions.index('root'))

            # Get other brain regions
            regions_actors = [act for r,act in self.actors['regions'].items() if r in brain_regions]
        self.slider_actors.extend(regions_actors)

    def _rotate_actors(self):
        """
        Rotate actors to make sure they're not upside down during rendering
        """
        # Allen meshes are loaded upside down so we need to rotate actors by 180 degrees
        for actor in self.get_actors():
            if actor is None: continue
            actor.rotateZ(180)

    ####### RENDER SCENE
    def apply_render_style(self):
        actors = self.get_actors()

        for actor in actors:
            if actor is not None:
                actor.lighting(style=SHADER_STYLE)

    def get_actors(self):
        all_actors = []
        for k, actors in self.actors.items():
            if isinstance(actors, dict):
                if len(actors) == 0: continue
                all_actors.extend(list(actors.values()))
            elif isinstance(actors, list):
                if len(actors) == 0: continue
                for act in actors:
                    if isinstance(act, dict):
                        all_actors.extend(flatten_list(list(act.values())))
                    elif isinstance(act, list):
                        all_actors.extend(act)
                    else:
                        all_actors.append(act)
            else:
                all_actors.append(actors)
        return all_actors

    def render(self, interactive=True, video=False):
        """
        Takes care of rendering the scene
        """
        self.apply_render_style()

        if not self.rotated:
            azimuth = -35
            self.rotated = True
        else:
            azimuth = None

        if len(settings.plotter_instances) > 1:
            self._rotate_actors()

        if VERBOSE and not self.jupyter:
            print(INTERACTIVE_MSG)
        elif self.jupyter:
            print("\n\npress 'Esc' to Quit")
        else:
            print("\n\npress 'q' to Quit")

        if WHOLE_SCREEN:
            zoom = 1.85
        else:
            zoom = 1.5

        self._get_inset()

        self.is_rendered = True

        if interactive and not video:
            show(*self.get_actors(), interactive=False, camera=self.camera_params, azimuth=azimuth, zoom=zoom)
        elif video:
            show(*self.get_actors(), interactive=False, offscreen=True, camera=self.video_camera_params, zoom=2.5)
        else:
            show(*self.get_actors(), interactive=False,  offscreen=True, camera=self.camera_params, azimuth=azimuth, zoom=zoom)

        if self.add_screenshot_button_arg:
            self.add_screenshot_button()

        if interactive and not video:
            show(*self.get_actors(), interactive=True, camera=self.camera_params)


    def _add_actors(self):
        if self.plotter.renderer is None:
            return
        for actor in self.get_actors():
            self.plotter.renderer.AddActor(actor)

    ####### SCREENSHOT
    @staticmethod
    def _take_screenshot(default_fld, filename="screenshot.png", scale=1, large=True, savefld=None):
        """
        Takes a screenshot of the current scene's view and save to file

        :param default_fld: default path to directory in which to save screenshot if savefld is None
        :param filename:  filename, supported formats: png, jpg, svg (Default value = "screenshot.png")
        :param scale: In theory values >1 should increase resolution, but it seems to be buggy  (Default value = 1)
        :param large:  Should increase resolution (Default value = True)
        :param savefld: alternative folder in which to save the screenshot. (Default value = None)
        :raises ValueError: [description]

        """
        # Get file name
        if ".png" not in filename and ".svg" not in filename and ".jpg" not in filename:
            raise ValueError("Unrecognized image format. Should be either .png, .svg or .jpg.")
        if savefld is None:
            savefld = default_fld
        filename = os.path.join(savefld, filename)

        # Check if a file with this name exists, change name if it does
        if os.path.isfile(filename):
            f, ext = os.path.splitext(filename)
            now = datetime.datetime.now().strftime("%Y%m%d-%H%M%S")
            filename = f + now + ext

        # Get resolution settings
        settings.screeshotLargeImage = large
        settings.screeshotScale = scale

        # take screenshot
        screenshot(filename)
        print("Saved screenshot at: {}".format(filename))

    def take_screenshot(self, **kwargs):
        """
        :param **kwargs:
        """
        # for args definition check: self._take_screenshot
        self._take_screenshot(self.output_screenshots, **kwargs)


class LoadedScene:
    """ """
    def __init__(self, filepath=None):
        if filepath is not None:
            self.load_scene(filepath)
        else:
            self.plotter = None

    def load_scene(self, filepath):
        """

        :param filepath:

        """
        if not os.path.isfile(filepath) or not ".npy" in filepath:
            raise ValueError("Invalid file path: {}".format(filepath))

        self.plotter = importWindow(filepath)

    def render(self):
        """ """
        if self.plotter is None:
            print("Nothing to render, need to load a scene first")
        else:
            self.plotter.show()


class DualScene:
    """ """
    # A class that manages two scenes to display side by side
    def __init__(self, *args, **kwargs):
        self.scenes = [Scene( *args, **kwargs), Scene( *args, **kwargs)]

    def render(self):
        """ """
        # Create camera and plotter
        if WHOLE_SCREEN: 
            sz = "full"
        else: 
            sz = "auto"
        
        if SHOW_AXES:
            axes = 4
        else:
            axes = 0

        mv = Plotter(N=2, axes=axes, size=sz, pos=WINDOW_POS, bg=BACKGROUND_COLOR, sharecam=True)

        actors = []
        for scene in self.scenes:
            scene_actors = scene.get_actors()
            actors.append(scene_actors)
            mv.add(scene_actors)

<<<<<<< HEAD
        mv.show(actors[0], at=0, zoom=1.15, axes=axes, roll=180,  interactive=False)    
=======
        mv.show(actors[0], at=0, zoom=1.15, axes=4, roll=180,  interactive=False)
>>>>>>> e1ceada1
        mv.show(actors[1], at=1,  interactive=False)
        interactive()


class MultiScene:
    """ """
    def __init__(self, N,  *args, **kwargs):
        self.scenes = [Scene( *args, **kwargs) for i in range(N)]
        self.N = N

    def render(self, _interactive=True,  **kwargs):
        """

        :param _interactive:  (Default value = True)
        :param **kwargs:

        """
        if self.N > 4:
            print("Rendering {} scenes. Might take a few minutes.".format(self.N))
        mv = Plotter(N=self.N, axes=4, size="auto", sharecam=True, bg=BACKGROUND_COLOR)

        actors = []
        for i, scene in enumerate(self.scenes):
            scene_actors = scene.get_actors()
            actors.append(scene_actors)
            mv.add(scene_actors)

        for i, scene_actors in enumerate(actors):
            mv.show(scene_actors, at=i,  interactive=False)

        print("Rendering complete")
        if _interactive:
            interactive()

<|MERGE_RESOLUTION|>--- conflicted
+++ resolved
@@ -288,17 +288,10 @@
 
 
         com = bilateralmesh.centerOfMass()   # this will always give a point that is on the midline
-<<<<<<< HEAD
         cut = bilateralmesh.cutWithPlane(origin=com, normal=(0, 0, 1))
 
         right = bilateralmesh.cutWithPlane( origin=com, normal=(0, 0, 1))
         
-=======
-        bilateralmesh.cutWithPlane(showcut=True, origin=com, normal=(0, 0, 1))
-
-        right = bilateralmesh.cutWithPlane(showcut=False, origin=com, normal=(0, 0, 1))
-
->>>>>>> e1ceada1
         # left is the mirror right # WIP
         com = self.get_region_CenterOfMass('root', unilateral=False)[2]
         left = mirror_actor_at_point(right.clone(), com, axis='x')
@@ -1238,11 +1231,7 @@
             actors.append(scene_actors)
             mv.add(scene_actors)
 
-<<<<<<< HEAD
         mv.show(actors[0], at=0, zoom=1.15, axes=axes, roll=180,  interactive=False)    
-=======
-        mv.show(actors[0], at=0, zoom=1.15, axes=4, roll=180,  interactive=False)
->>>>>>> e1ceada1
         mv.show(actors[1], at=1,  interactive=False)
         interactive()
 
